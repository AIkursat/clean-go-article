# Clean Go Code

## Preface: Why Write Clean Code?

This document is a reference for the Go community that aims to help developers write cleaner code. Whether you're working on a personal project or as part of a larger team, writing clean code is an important skill to have. Establishing good paradigms and consistent, accessible standards for writing clean code can help prevent developers from wasting many meaningless hours on trying to understand their own (or others') work.

> <em>We don’t read code, we <b>decode</b> it &ndash; Peter Seibel</em>

As developers, we're sometimes tempted to write code in a way that's convenient for the time being without regard for best practices; this makes code reviews and testing more difficult. In a sense, we're <em>encoding</em>&mdash;and, in doing so, making it more difficult for others to decode our work. But we want our code to be usable, readable, and maintainable. And that requires coding the <em>right</em> way, not the easy way.

This document begins with a simple and short introduction to the fundamentals of writing clean code. Later, we'll discuss concrete refactoring examples specific to Go.

##### A short word on `gofmt`
I'd like to take a few sentences to clarify my stance on `gofmt` because there are plenty of things I disagree with when it comes to this tool. I prefer snake case over camel case, and I quite like my constant variables to be uppercase. And, naturally, I also have many opinions on bracket placement. *That being said*, `gofmt` does allow us to have a common standard for writing Go code, and that's a great thing. As a developer myself, I can certainly appreciate that Go programmers may feel somewhat restricted by `gofmt`, especially if they disagree with some of its rules. But in my opinion, homogeneous code is more important than having complete expressive freedom.

## Table of Contents
* [Introduction to Clean Code](#Introduction-to-Clean-Code)
    * [Test-Driven Development](#Test-Driven-Development)
    * [Naming Conventions](#Naming-Conventions)
    * * [Comments](#Comments)
    	* [Function Naming](#Function-Naming)
    	* [Variable Naming](#Variable-Naming)
    * [Cleaning Functions](#Cleaning-Functions)
      * [Function Length](#Function-Length)
      * [Function Signatures](#Function-Signatures)
    * [Variable Scope](#Variable-Scope)
    * [Variable Declaration](#Variable-Declaration)
    
* [Clean Go](#Clean-Go)
    * [Return Values](#Return-Values) 
      * [Returning Defined Errors](#Returning-Defined-Errors)
      * [Returning Dynamic Errors](#Returning-Dynamic-Errors)
    * [Pointers in Go](#Pointers-in-Go)
    * [Closures Are Function Pointers](#Closures-are-Function-Pointers)
    * [Interfaces in Go](#Interfaces-in-Go)
    * [The Empty `interface{}`](#The-Empty-Interface)
* [Summary](#Summary)

## Introduction to Clean Code

Clean code is the pragmatic concept of promoting readable and maintainable software. Clean code establishes trust in the codebase and helps minimize the chances of careless bugs being introduced. It also helps developers maintain their agility, which typically plummets as the codebase expands due to the increased risk of introducing bugs.

### Test-Driven Development

Test-driven development is the practice of testing your code frequently throughout short development cycles or sprints. It ultimately contributes to code cleanliness by inviting developers to question the functionality and purpose of their code. To make testing easier, developers are encouraged to write short functions that only do one thing. For example, it's arguably much easier to test (and understand) a function that's only 4 lines long than one that's 40.

Test-driven development consists of the following cycle:

1. Write (or execute) a test
2. If the test fails, make it pass
3. Refactor your code accordingly
4. Repeat

Testing and refactoring are intertwined in this process. As you refactor your code to make it more understandable or maintainable, you need to test your changes thoroughly to ensure that you haven't altered the behavior of your functions. This can be incredibly useful as the codebase grows.

###  Naming Conventions

#### Comments
First things first: I want to address the topic of comments. Unnecessary comments are the biggest indicator of code smell. Comments are usually added to a codebase because something is so unclear that it's necessary to explain it so that the reader can understand what's going on. But this isn't always the case, and comments tend to be misused.

In Go, according to `gofmt`, <em>all</em> public variables and functions should be annotated. I think this is absolutely fine, as it gives us consistent rules for documenting our code. However, I always want to distinguish between comments that enable auto-generated documentation and <em>all other</em> comments. Annotation comments, for documentation, should be written like documentation&mdash;they should be at a high level of abstraction and concern the logical implementation of the code as little as possible.

I say this because there are other ways to explain code and ensure that it's being written comprehensibly and expressively. If the code is neither of those, some people find it acceptable to introduce a comment explaining the convoluted logic. Most people simply won't read comments, as they tend to be very intrusive to the experience of reviewing code.

Let's take a step back and look at some concrete examples. Here's how you <em>shouldn't</em> comment your code:

```go
// iterate over the range 0 to 9 
// and invoke the doSomething function
// for each iteration
for i := 0; i < 10; i++ {
  doSomething(i)
}
```

This is what I like to call a <strong>tutorial comment</strong>; it's fairly common in tutorials, which often explain the low-level functionality of a language (or programming in general). While these comments may be helpful for beginners, they're absolutely useless in production code. Hopefully, we aren't collaborating with programmers who don't understand something as simple as a looping construct by the time they've begun working on a development team. As programmers, we shouldn't have to read the comment to understand what's going on&mdash;we know that we're iterating over the range 0 to 9 because we can simply read the code. Hence the proverb:

> <em>Document why, not how. &ndash; Venkat Subramaniam</em>

Following this logic, we can now change our comment to explain <em>why</em> we are iterating from the range 0 to 9:

```go
// instatiate 10 threads to handle upcoming work load
for i := 0; i < 10; i++ {
  doSomething(i)
}
```

Now we understand <em>why</em> we have a loop and can tell <em>what</em> we're doing by simply reading the code... Sort of.

This still isn't what I'd consider clean code. The comment is worrying because it probably should not be necessary to express such an explanation in prose, assuming the code is well written (which it isn't). Technically, we're still saying what we're doing, not why we're doing it. We can easily express this "what" directly in our code by using more meaningful names:

```go
for workerID := 0; workerID < 10; workerID++ {
  instantiateThread(workerID)
}
```

With just a few changes to our variable and function names, we've managed to explain what we're doing directly in our code. This is much clearer for the reader because they won't have to read the comment and then map the prose to the code. Instead, they can simply read the code to understand what it's doing.

Of course, this was a relatively trivial example. Writing clear and expressive code is unfortunately not always so easy; it can become increasingly difficult as the codebase itself grows in complexity. The more you practice writing comments in this mindset and avoid explaining what you're doing, the cleaner your code will become.

#### Function Naming

Let's now move on to function naming conventions. The general rule here is really simple: the more specific the function, the more general its name. In other words, we want to start with a very broad and short function name, such as `Run` or `Parse`, that describes the general functionality. Let's imagine that we are creating a configuration parser. Following this naming convention, our top level of abstraction might look something like the following:

```go
func main() {
    configpath := flag.String("config-path", "", "configuration file path")
    flag.Parse()

    config, err := configuration.Parse(*configpath)
    
    ...
}
```

We'll focus on the naming of the `Parse` function. Despite this function's very short and general name, it's actually quite clear what it attempts to achieve.

When we go one layer deeper, our function naming will become slightly more specific:

```go
func Parse(filepath string) (Config, error) {
    switch fileExtension(filepath) {
    case "json":
        return parseJSON(filepath)
    case "yaml":
        return parseYAML(filepath)
    case "toml":
        return parseTOML(filepath)
    default:
        return Config{}, ErrUnknownFileExtension
    }
}
```

Here, we've clearly distinguished the nested function calls from their parent without being overly specific. This allows each nested function call to make sense on its own as well as within the context of the parent. On the other hand, if we had named the `parseJSON` function `json` instead, it couldn't possibly stand on its own. The functionality would become lost in the name, and we would no longer be able to tell whether this function is parsing, creating, or marshalling JSON. 

Notice that `fileExtension` is actually a little more specific. However, this is because its functionality is in fact quite specific in nature:

```go
func fileExtension(filepath string) string {
    segments := strings.Split(filepath, ".")
    return segments[len(segments)-1]
}
```

This kind of logical progression in our function names&mdash;from a high level of abstraction to a lower, more specific one&mdash;makes the code easier to follow and and read. Consider the alternative: If our highest level of abstraction is too specific, then we'll end up with a name that attempts to cover all bases, like `DetermineFileExtensionAndParseConfigurationFile`. This is horrendously difficult to read; we are trying to be too specific too soon and end up confusing the reader, despite trying to be clear! 

#### Variable Naming
Rather interestingly, the opposite is true for variables. Unlike functions, our variables should be named from more to less specific the deeper we go into nested scopes.

> <em>You shouldn’t name your variables after their types for the same reason you wouldn’t name your pets 'dog' or 'cat'. &ndash; Dave Cheney</em>

Why should our variable names become less specific as we travel deeper into a function's scope? Simply put, as a variable's scope becomes smaller, it becomes increasingly clear for the reader what that variable represents, thereby eliminating the need for specific naming. In the example of the previous function `fileExtension`, we could even shorten the name of the variable `segments` to `s` if we wanted to. The context of the variable is so clear that it's unnecessary to explain it any further with longer variable names. Another good example of this is in nested for loops:

```go
func PrintBrandsInList(brands []BeerBrand) {
    for _, b := range brands { 
        fmt.Println(b)
    }
}
```

In the above example, the scope of the variable `b` is so small that we don't need to spend any additional brain power on remembering what exactly it represents. However, because the scope of `brands` is slightly larger, it helps for it to be more specific. When expanding the variable scope in the function below, this distinction becomes even more apparent:

```go
func BeerBrandListToBeerList(beerBrands []BeerBrand) []Beer {
    var beerList []Beer
    for _, brand := range beerBrands {
        for _, beer := range brand {
            beerList = append(beerList, beer)
        }
    }
    return beerList
}
```

Great! This function is easy to read. Now, let's apply the opposite (i.e., wrong) logic when naming our variables:

```go
func BeerBrandListToBeerList(b []BeerBrand) []Beer {
    var bl []Beer
    for _, beerBrand := range b {
        for _, beerBrandBeerName := range beerBrand {
            bl = append(bl, beerBrandBeerName)
        }
    }
    return bl
}
```

Even though it's possible to figure out what this function is doing, the excessive brevity of the variable names makes it difficult to follow the logic as we travel deeper. This could very well spiral into full-blown confusion because we're mixing short and long variable names inconsistently.

### Cleaning Functions

Now that we know some best practices for naming our variables and functions, as well as clarifying our code with comments, let's dive into some specifics of how we can refactor functions to make them cleaner.

#### Function Length

> <em>How small should a function be? Smaller than that! &ndash; Robert C. Martin</em>

When writing clean code, our primary goal is to make our code easily digestible. The most effective way to do this is to make our functions as short as possible. It's important to understand that we don't necessarily do this to avoid code duplication. The more important reason is to improve <em>code comprehension</em>.

It can help to look at a function's description at a very high level to understand this better:

```
fn GetItem:
    - parse json input for order id
    - get user from context
    - check user has appropriate role
    - get order from database
```

By writing short functions (which are typically 5&ndash;8 lines in Go), we can create code that reads almost as naturally as our description above:

```go
var (
    NullItem = Item{}
    ErrInsufficientPrivileges = errors.New("user does not have sufficient privileges")
)

func GetItem(ctx context.Context, json []bytes) (Item, error) {
    order, err := NewItemFromJSON(json)
    if err != nil {
        return NullItem, err
    }
    if !GetUserFromContext(ctx).IsAdmin() {
	      return NullItem, ErrInsufficientPrivileges
    }
    return db.GetItem(order.ItemID)
}
```

Using smaller functions also eliminates another horrible habit of writing code: indentation hell. <strong>Indentation hell</strong> typically occurs when a chain of `if` statements are carelessly nested in a function. This makes it <em>very</em> difficult for human beings to parse the code and should be eliminated whenever spotted. Indentation hell is particularly common when working with `interface{}` and using type casting:

```go
func GetItem(extension string) (Item, error) {
    if refIface, ok := db.ReferenceCache.Get(extension); ok {
        if ref, ok := refIface.(string); ok {
            if itemIface, ok := db.ItemCache.Get(ref); ok {
                if item, ok := itemIface.(Item); ok {
                    if item.Active {
                        return Item, nil
                    } else {
                      return EmptyItem, errors.New("no active item found in cache")
                    }
                } else {
                  return EmptyItem, errors.New("could not cast cache interface to Item")
                }
            } else {
              return EmptyItem, errors.New("extension was not found in cache reference")
            }
        } else {
          return EmptyItem, errors.New("could not cast cache reference interface to Item")
        }
    }
    return EmptyItem, errors.New("reference not found in cache")
}
```

First, indentation hell makes it difficult for other developers to understand the flow of your code. Second, if the logic in our `if` statements expands, it'll become exponentially more difficult to figure out which statement returns what (and to ensure that all paths return some value). Yet another problem is that this deep nesting of conditional statements forces the reader to frequently scroll and keep track of many logical states in their head. It also makes it more difficult to test the code and catch bugs because there are so many different nested possibilities that you have to account for.

Indentation hell can result in reader fatigue if a developer has to constantly parse unwieldy code like the sample above. Naturally, this is something we want to avoid at all costs.

So, how do we clean this function? Fortunately, it's actually quite simple. On our first iteration, we will try to ensure that we are returning an error as soon as possible. Instead of nesting the `if` and `else` statements, we want to "push our code to the left," so to speak. Take a look:

```go
func GetItem(extension string) (Item, error) {
    refIface, ok := db.ReferenceCache.Get(extension)
    if !ok {
        return EmptyItem, errors.New("reference not found in cache")
    }

    if ref, ok := refIface.(string); ok {
        // return cast error on reference 
    }

    if itemIface, ok := db.ItemCache.Get(ref); ok {
        // return no item found in cache by reference
    }

    if item, ok := itemIface.(Item); ok {
        // return cast error on item interface
    }

    if !item.Active {
        // return no item active
    }

    return Item, nil
}
```

Once we're done with our first attempt at refactoring the function, we can proceed to split up the function into smaller functions. Here's a good rule of thumb:  If the `value, err :=` pattern is repeated more than once in a function, this is an indication that we can split the logic of our code into smaller pieces:

```go
func GetItem(extension string) (Item, error) {
    if ref, ok := getReference(extension) {
        return EmptyItem, ErrReferenceNotFound
    }
    return getItemByReference(ref)
}

func getReference(extension string) (string, bool) {
    refIface, ok := db.ReferenceCache.Get(extension)
    if !ok {
        return EmptyItem, false
    }
    return refIface.(string)
}

func getItemByReference(reference string) (Item, error) {
    item, ok := getItemFromCache(reference)
    if !item.Active || !ok {
        return EmptyItem, ErrItemNotFound
    }
    return Item, nil
}

func getItemFromCache(reference string) (Item, bool) {
    if itemIface, ok := db.ItemCache.Get(ref); ok {
        return EmptyItem, false
    }
    return itemIface.(Item), true
}
```

As mentioned previously, indentation hell can make it difficult to test our code. On the other hand, when we split up our functions like we did above, it becomes much easier to get 100% code coverage because we're dealing with functions that are maybe only 4 lines each (when written by a sane person), as opposed to 400. That's just common sense.

> Note: For production code, one should elaborate on the code even further by returning errors instead of `bool` values. This makes it much easier to understand where the error is originating from. However, as these are just example functions, returning `bool` values will suffice for now. Examples of returning errors more explicitly will be explained in more detail later.

You'll notice that the clean version of our function has resulted in more lines of code. However, the code itself is far easier to read. It's layered in an onion-style fashion, where we can ignore "layers" that we aren't interested in and simply peel back the ones that we do want to examine. This makes it easier to understand low-level functionality because we only have to read maybe 3&ndash;5 lines at a time.

This example illustrates that we cannot measure the cleanliness of our code by the number of lines it uses. The first version of the code was certainly much shorter. However, it was <em>artificially</em> short and very difficult to read. In most cases, cleaning code will initially expand the existing codebase in terms of the number of lines. But this is highly preferable to the alternative of having messy, convoluted logic. If you're ever in doubt about this, just consider how you feel about the following function, which does exactly the same thing as our code but only uses two lines:

```go
func GetItemIfActive(extension string) (Item, error) {
    if refIface,ok := db.ReferenceCache.Get(extension); ok {if ref,ok := refIface.(string); ok { if itemIface,ok := db.ItemCache.Get(ref); ok { if item,ok := itemIface.(Item); ok { if item.Active { return Item,nil }}}}} return EmptyItem, errors.New("reference not found in cache")
}
```

#### Function Signatures

Creating a good function naming structure makes it easier to read and understand the intent of the code. As we saw above, making our functions shorter helps us understand the function's logic. The last part of cleaning our functions involves understanding the context of the function input. With this comes another easy-to-follow rule: <strong>Function signatures should only contain one or two input parameters</strong>. In certain exceptional cases, three can be acceptable, but this is where we should start considering a refactor. Much like the rule that our functions should only be 5&ndash;8 lines long, this can seem quite extreme at first. However, I feel that this rule is much easier to justify.

Take the following function from [RabbitMQ's introduction tutorial to its Go library](https://www.rabbitmq.com/tutorials/tutorial-one-go.html):

```go
q, err := ch.QueueDeclare(
  "hello", // name
  false,   // durable
  false,   // delete when unused
  false,   // exclusive
  false,   // no-wait
  nil,     // arguments
)
```

The function `QueueDeclare` takes six input parameters, which is quite a lot. With some effort, it's possible to understand what this code does thanks to the comments. However, the comments are actually part of the problem&mdash;as mentioned earlier, they should be substituted with descriptive code whenever possible. After all, there's nothing preventing us from invoking the `QueueDeclare` function <em>without</em> comments:

```go
q, err := ch.QueueDeclare("hello", false, false, false, false, nil)
```

Now, without looking at the commented version, try to remember what the fourth and fifth `false` arguments represent. It's impossible, right? You will inevitably forget at some point. This can lead to costly mistakes and bugs that are difficult to correct. The mistakes might even occur through incorrect comments&mdash;imagine labeling the wrong input parameter. Correcting this mistake will be unbearably difficult to correct, especially when familiarity with the code has deteriorated over time or was low to begin with. Therefore, it is recommended to replace these input parameters with an 'Options' `struct` instead:

```go
type QueueOptions struct {
    Name string
    Durable bool
    DeleteOnExit bool
    Exclusive bool
    NoWait bool
    Arguments []interface{} 
}

q, err := ch.QueueDeclare(QueueOptions{
    Name: "hello",
    Durable: false,
    DeleteOnExit: false,
    Exclusive: false,
    NoWait: false,
    Arguments: nil,
})
```

This solves two problems: misusing comments, and accidentally labeling the variables incorrectly. Of course, we can still confuse properties with the wrong value, but in these cases, it will be much easier to determine where our mistake lies within the code. The ordering of the properties also doesn't matter anymore, so incorrectly ordering the input values is no longer a concern. The last added bonus of this technique is that we can use our `QueueOptions` struct to infer the default values of our function's input parameters. When structures in Go are declared, all properties are initialised to their default value. This means that our `QueueDeclare` option can actually be invoked in the following way:

```go
q, err := ch.QueueDeclare(QueueOptions{
    Name: "hello",
})
```

The rest of the values are initialised to their default value of `false` (except for `Arguments`, which as an interface has a default value of `nil`). Not only are we much safer with this approach, but we are also much clearer with our intentions. In this case, we could actually write less code. This is an all-around win for everyone on the project.

One final note on this: It's not always possible to change a function's signature. In this case, for example, we don't actually have control over our `QueueDeclare` function signature because it's from the RabbitMQ library. It's not our code, so we can't change it. However, we can wrap these functions to suit our purposes:

```go
type RMQChannel struct {
    channel *amqp.Channel
}

func (rmqch *RMQChannel) QueueDeclare(opts QueueOptions) (Queue, error) {
    return rmqch.channel.QueueDeclare(
        opts.Name,
        opts.Durable,
        opts.DeleteOnExit,
        opts.Exclusive,
        opts.NoWait,
        opts.Arguments, 
    )
} 
```

Basically, we create a new structure named `RMQChannel` that contains the `amqp.Channel` type, which has the `QueueDeclare` method. We then create our own version of this method, which essentially just calls the old version of the RabbitMQ library function. Our new method has all the advantages described before, and we achieved this without actually having to change any of the code in the RabbitMQ library.

We'll use this idea of wrapping functions to introduce more clean and safe code later when discussing `interface{}`.

### Variable Scope
Now, let's take a step back and revisit the idea of writing smaller functions. This has another nice side effect that we didn't cover in the previous chapter:  Writing smaller function can typically eliminate reliance on mutable variables that leak into the global scope. Writing code with global variables is a practice of the past&mdash;it doesn't belong in clean code. But why is that?

The problem with using global variables is that we make it very difficult for programmers to understand the current state of a variable. If a variable is global and mutable, then by definition, its value can be changed by any part of the codebase. At no point can you guarantee that this variable is going to be a specific value... And that's a headache for everyone. This is yet another example of a trivial problem that's exacerbated when the codebase expands.

Let's look at a short example of how non-global variables with a large scope can cause problems. These variables also introduce the issue of <strong>variable shadowing</strong>, as demonstrated in the code taken from an article titled [Golang scope issue](https://idiallo.com/blog/golang-scopes):

```go
func doComplex() (string, error) {
    return "Success", nil
}

func main() {
    var val string
    num := 32

    switch num {
    case 16:
    // do nothing
    case 32:
        val, err := doComplex()
        if err != nil {
            panic(err)
        }
        if val == "" {
            // do something else
        }
    case 64:
        // do nothing
    }
    
    fmt.Println(val)
}
```

What's the problem with this code? From a quick skim, it seems the `var val string` value should be printed out as `Success` by the end of the `main` function. Unfortunately, this is not the case. The reason for this lies in the following line:

```go
val, err := doComplex()
```

This declares a new variable `val` in the switch's `case 32` scope and has nothing to do with the variable declared in the first line of `main`. Of course, it can be argued that Go syntax is a little tricky, which I don't necessarily disagree with, but there is a much worse issue at hand. The declaration of `var val string` as a mutable, largely scoped variable is completely unnecessary. If we do a <strong>very</strong> simple refactor, we will no longer have this issue:

```go
func getStringResult(num int) (string, error) {
    switch num {
    case 16:
    // do nothing
    case 32:
       return doComplex()
    case 64:
        // do nothing
    }
    return "" 
}

func main() {
    val, err := getStringResult(32)
    if err != nil {
        panic(err)
    }
    if val == "" {
        // do something else
    }
    fmt.Println(val)
}
```

After our refactor, `val` is no longer modified, and the scope has been reduced. Again, keep in mind that these functions are very simple. Once this kind of code style becomes a part of larger, more complex systems, it can be impossible to figure out why errors are occurring. We don't want this to happen&mdash;not only because we generally dislike software errors but also because it's disrespectful to our colleagues, and ourselves; we are potentially wasting each others' time having to debug this type of code. Developers need to take responsibility for their own code rather than blaming these issues on the variable declaration syntax of a particular language like Go.

On a side note, if the `// do something else` part is another attempt to mutate the `val` variable, we should extract that logic out as its own self-contained function, as well as the previous part of it. This way, instead of expanding the mutable scope of our variables, we can just return a new value:

```go
func getVal(num int) (string, error) {
    val, err := getStringResult(32)
    if err != nil {
        return "", err
    }
    if val == "" {
        return NewValue() // pretend function
    }
}

func main() {
    val, err := getVal(32)
    if err != nil {
        panic(err)
    }
    fmt.Println(val)
}
```

### Variable Declaration 

Other than avoiding issues with variable scope and mutability, we can also improve readability by declaring variables as close to their usage as possible. In C programming, it's common to see the following approach to declaring variables:

```go
func main() {
  var err error
  var items []Item
  var sender, receiver chan Item
  
  items = store.GetItems()
  sender = make(chan Item)
  receiver = make(chan Item)
  
  for _, item := range items {
    ...
  }
}
```

This suffers from the same symptom as described in our discussion of variable scope. Even though these variables might not actually be reassigned at any point, this kind of coding style keeps the readers on their toes, in all the wrong ways. Much like computer memory, our brain's short-term memory has a limited capacity. Having to keep track of which variables are mutable and whether or not a particular fragment of code will mutate them makes it more difficult to understand what the code is doing. Figuring out the eventually returned value can be a nightmare. Therefore, to makes this easier for our readers (and our future selves), it's recommended that you declare variables as close to their usage as possible:

```go
func main() {
	var sender chan Item
	sender = make(chan Item)

	go func() {
		for {
			select {
			case item := <-sender:
				// do something
			}
		}
	}()
}
```

However, we can do even better by invoking the function directly after its declaration. This makes it much clearer that the function logic is associated with the declared variable:

```go
func main() {
  sender := func() chan Item {
    channel := make(chan Item)
    go func() {
      for {
        select { ... }
      }
    }()
    return channel
  }
}
```

And coming full circle, we can move the anonymous function to make it a named function instead:

```go
func main() {
  sender := NewSenderChannel()
}

func NewSenderChannel() chan Item {
  channel := make(chan Item)
  go func() {
    for {
      select { ... }
    }
  }()
  return channel
}
```

It is still clear that we are declaring a variable, and the logic associated with the returned channel is simple, unlike in the first example. This makes it easier to traverse the code and understand the role of each variable.

Of course, this doesn't actually prevent us from mutating our `sender` variable. There is nothing that we can do about this, as there is no way of declaring a `const struct` or `static` variables in Go. This means that we'll have to restrain ourselves from modifying this variable at a later point in the code.

> NOTE: The keyword `const` does exist but is limited in use to primitive types only.

One way of getting around this can at least limit the mutability of a variable to the package level. The trick involves creating a structure with the variable as a private property. This private property is thenceforth only accessible through other methods provided by this wrapping structure. Expanding on our channel example, this would look something like the following:

```go
type Sender struct {
  sender chan Item
}

func NewSender() *Sender {
  return &Sender{
    sender: NewSenderChannel(),
  }
}

func (s *Sender) Send(item Item) {
  s.sender <- item
}
```

We have now ensured that the `sender` property of our `Sender` struct is never mutated&mdash;at least not from outside of the package. As of writing this document, this is the only way of creating publicly immutable non-primitive variables. It's a little verbose, but it's truly worth the effort to ensure that we don't end up with strange bugs resulting from accidental variable modification. 

```go
func main() {
  sender := NewSender()
  sender.Send(&Item{})
}
```

Looking at the example above, it's clear how this also simplifies the usage of our package. This way of hiding the implementation is beneficial not only for the maintainers of the package but also for the users. Now, when initialising and using the `Sender` structure, there is no concern over its implementation. This opens up for a much looser architecture. Because our users aren't concerned with the implementation, we are free to change it at any point, since we have reduced the point of contact that users have with the package. If we no longer wish to use a channel implementation in our package, we can easily change this without breaking the usage of the `Send` method (as long as we adhere to its current function signature).

>  NOTE: There is a fantastic explanation of how to handle the abstraction in client libraries, taken from the talk [AWS re:Invent 2017: Embracing Change without Breaking the World (DEV319)](https://www.youtube.com/watch?v=kJq81Y7OEx4).

## Clean Go

This section focuses less on the generic aspects of writing clean Go code and more on the specifics, with an emphasis on the underlying clean code principles.

### Return Values

#### Returning Defined Errors

We'll start things off nice and easy by describing a cleaner way to return errors. As we discussed earlier, our main goal with writing clean code is to ensure readability, testability, and maintainability of the codebase. The technique for returning errors that we'll discuss here will achieve all three of those goals with very little effort.

Let's consider the normal way to return a custom error. This is a hypothetical example taken from a thread-safe map implementation that we've named `Store`:

```go
package smelly

func (store *Store) GetItem(id string) (Item, error) {
    store.mtx.Lock()
    defer store.mtx.Unlock()

    item, ok := store.items[id]
    if !ok {
        return Item{}, errors.New("item could not be found in the store") 
    }
    return item, nil
}
```

There is nothing inherently smelly about this function when we consider it in isolation. We look into the `items` map of our `Store` struct to see if we already have an item with the given `id`. If we do, we return it; otherwise, we return an error. Pretty standard. So, what is the issue with returning custom errors as string values? Well, let's look at what happens when we use this function inside another package:

```go
func GetItemHandler(w http.ReponseWriter, r http.Request) {
    item, err := smelly.GetItem("123")
    if err != nil {
        if err.Error() == "item could not be found in the store" {
            http.Error(w, err.Error(), http.StatusNotFound)
	        return
        }
        http.Error(w, errr.Error(), http.StatusInternalServerError)
        return
    } 
    json.NewEncoder(w).Encode(item)
}
```

This is actually not too bad. However, there is one glaring problem: An error in Go is simply an `interface` that implements a function (`Error()`) returning a string; thus, we are now hardcoding the expected error code into our codebase, which isn't ideal. This hardcoded string is known as a <strong>magic string</strong>. And its main problem is flexibility: If at some point we decide to change the string value used to represent an error, our code will break (softly) unless we update it in possibly many different places. Our code is tightly coupled&mdash;it relies on that specific magic string and the assumption that it will never change as the codebase grows.

An even worse situation would arise if a client were to use our package in their own code. Imagine that we decided to update our package and changed the string that represents an error&mdash;the client's software would now suddenly break. This is quite obviously something that we want to avoid. Fortunately, the fix is very simple:

```go
package clean

var (
    NullItem = Item{}

    ErrItemNotFound = errors.New("item could not be found in the store") 
)

func (store *Store) GetItem(id string) (Item, error) {
    store.mtx.Lock()
    defer store.mtx.Unlock()

    item, ok := store.items[id]
    if !ok {
        return NullItem, ErrItemNotFound
    }
    return item, nil
}
```

By simply representing the error as a variable (`ErrItemNotFound`), we've ensured that anyone using this package can check against the variable rather than the actual string that it returns:

```go
func GetItemHandler(w http.ReponseWriter, r http.Request) {
    item, err := clean.GetItem("123")
    if err != nil {
        if err == clean.ErrItemNotFound {
           http.Error(w, err.Error(), http.StatusNotFound)
	        return
        }
        http.Error(w, err.Error(), http.StatusInternalServerError)
        return
    } 
    json.NewEncoder(w).Encode(item)
}
```

This feels much nicer and is also much safer. Some would even say that it's easier to read as well. In the case of a more verbose error message, it certainly would be preferable for a developer to simply read `ErrItemNotFound` rather than a novel on why a certain error has been returned.

This approach is not limited to errors and can be used for other returned values. As an example, we are also returning a `NullItem` instead of `Item{}` as we did before. There are many different scenarios in which it might be preferable to return a defined object, rather than initialising it on return.

Returning default `NullItem` values like we did in the previous examples can also be safer in certain cases. As an example, a user of our package could forget to check for errors and end up initialising a variable that points to an empty struct containing a default value of `nil` as one or more property values. When attempting to access this `nil` value later in the code, the client software would panic. However, when we return our custom default value instead, we can ensure that all values that would otherwise default to `nil` are initialised. Thus, we'd ensure that we do not cause panics in our users' software.

This also benefits us. Consider this: If we wanted to achieve the same safety without returning a default value, we would have to change our code everywhere we return this type of empty value. However, with our default value approach, we now only have to change our code in a single place:

```go
var NullItem = Item{
    itemMap: map[string]Item{},
}
```
> NOTE: In many scenarios, invoking a panic will actually be preferable to indicate that there is an error check missing.

> NOTE: Every interface property in Go has a default value of `nil`. This means that this is useful for any struct that has an interface property. This is also true for structs that contain channels, maps, and slices, which could potentially also have a `nil` value.

#### Returning Dynamic Errors
There are certainly some scenarios where returning an error variable might not actually be viable. In cases where the information in customised errors is dynamic, if we want to describe error events more specifically, we can no longer define and return our static errors. Here's an example:

```go
func (store *Store) GetItem(id string) (Item, error) {
    store.mtx.Lock()
    defer store.mtx.Unlock()

    item, ok := store.items[id]
    if !ok {
        return NullItem, fmt.Errorf("Could not find item with ID: %s", id)
    }
    return item, nil
}
```

So, what to do? There is no well-defined or standard method for handling and returning these kinds of dynamic errors. My personal preference is to return a new interface, with a bit of added functionality:

```go
type ErrorDetails interface {
    Error() string
    Type() string
}

type errDetails struct {
    errtype error
    details string
}

func NewErrorDetails(err error, details ...interface{}) ErrorDetails {
    return &errDetails{
        errtype: err,
        details: details,
    }
}

func (err *errDetails) Error() string {
    return fmt.Sprintf("%v: %v", err.errtype, err.details)
}

func (err *errDetails) Type() error {
    return err.errtype
}
```

This new data structure still works as our standard error. We can still compare it to `nil` since it's an interface implementation, and we can still call `.Error()` on it, so it won't break any existing implementations. However, the advantage is that we can now check our error type as we could previously, despite our error now containing the <em>dynamic</em> details:

```go
func (store *Store) GetItem(id string) (Item, error) {
    store.mtx.Lock()
    defer store.mtx.Unlock()

    item, ok := store.items[id]
    if !ok {
        return NullItem, fmt.Errorf("Could not find item with ID: %s", id)
    }
    return item, nil
}
```

And our HTTP handler function can then be refactored to check for a specific error again:

```go
func GetItemHandler(w http.ReponseWriter, r http.Request) {
    item, err := clean.GetItem("123")
    if err != nil {
        if err.Type() == clean.ErrItemNotFound {
            http.Error(w, err.Error(), http.StatusNotFound)
	        return
        }
        http.Error(w, err.Error(), http.StatusInternalServerError)
        return
    } 
    json.NewEncoder(w).Encode(item)
}
```

### Nil Values 

A controversial aspect of Go is the addition of `nil`. This value corresponds to the value `NULL` in C and is essentially an uninitialised pointer. We've already seen some of the problems that `nil` can cause, but to sum up: Things break when you try to access methods or properties of a `nil` value. Thus, it's recommended to avoid returning a  `nil` value when possible. This way, the users of our code are less likely to accidentally access `nil` values. 

There are other scenarios in which it is common to find `nil` values that can cause some unnecessary pain. An example of this is incorrectly initialising a `struct` (as in the example below), which can lead to it containing `nil` properties. If accessed, those `nil`s will cause a panic.

```go
type App struct {
	Cache *KVCache
}

type KVCache struct {
  mtx sync.RWMutex
	store map[string]string
}

func (cache *KVCache) Add(key, value string) {
  cache.mtx.Lock()
  defer cache.mtx.Unlock()
  
	cache.store[key] = value
}
```

This code is absolutely fine. However, the danger is that our `App` can be initialised incorrectly, without initialising the `Cache` property within. Should the following code be invoked, our application will panic:

```go
	app := App{}
	app.Cache.Add("panic", "now")
```

The `Cache` property has never been initialised and is therefore a `nil` pointer. Thus, invoking the `Add` method like we did here will cause a panic, with the following message:

> panic: runtime error: invalid memory address or nil pointer dereference

Instead, we can turn the `Cache` property of our `App` structure into a private property and create a getter-like method to access it. This gives us more control over what we are returning; specifically, it ensures that we aren't returning a `nil` value:

```go
type App struct {
    cache *KVCache
}

func (app *App) Cache() *KVCache {
	if app.cache == nil {
    app.cache = NewKVCache()
	}
	return app.cache
}
```

The code that previously panicked will now be refactored to the following:

```go
app := App{}
app.Cache().Add("panic", "now")
```

This ensures that users of our package don't have to worry about the implementation and whether they're using our package in an unsafe manner. All they need to worry about is writing their own clean code.

> NOTE: There are other methods of achieving a similarly safe outcome. However, I believe this is the most straightforward approach.

### Pointers in Go
Pointers in Go are a rather extensive topic. They're a very big part of working with the language&mdash;so much so that it is essentially impossible to write Go without some knowledge of pointers and their workings in the language. Therefore, it is important to understand how to use pointers without adding unnecessary complexity (and thereby keeping your codebase clean). Note that we will not review the details of how pointers are implemented in Go. Instead, we will focus on the quirks of Go pointers and how we can handle them.

Pointers add complexity to code. If we aren't cautious, incorrectly using pointers can introduce nasty side effects or bugs that are particularly difficult to debug. By sticking to the basic principles of writing clean code that we covered in the first part of this document, we can at least reduce the chances of introducing unnecessary complexity to our code.

#### Pointer Mutability
We've already looked at the problem of mutability in the context of globally or largely scoped variables. However, mutability is not necessarily always a bad thing, and I am by no means an advocate for writing 100% pure functional programs. Mutability is a powerful tool, but we should really only ever use it when it's necessary. Let's have a look at a code example illustrating why:

```go
func (store *UserStore) Insert(user *User) error {
    if store.userExists(user.ID) {
        return ErrItemAlreaydExists
    }
    store.users[user.ID] = user
    return nil
}

func (store *UserStore) userExists(id int64) bool {
    _, ok := store.users[id]
    return ok
}
```

At first glance, this doesn't seem too bad. In fact, it might even seem like a rather simple insert function for a common list structure. We accept a pointer as input, and if no other users with this `id` exist, then we insert the provided user pointer into our list. Then, we use this functionality in our public API for creating new users:

```go
func CreateUser(w http.ResponseWriter, r *http.Request) {
    user, err := parseUserFromRequest(r)
    if err != nil {
        http.Error(w, err, http.StatusBadRequest)
        return
    }
    if err := insertUser(w, user); err != nil {
      http.Error(w, err, http.StatusInternalServerError)
      return
    }
}

func insertUser(w http.ResponseWriter, user User) error {
  	if err := store.Insert(user); err != nil {
        return err
    }
  	user.Password = ""
	  return json.NewEncoder(w).Encode(user)
}
```

Once again, at first glance, everything looks fine. We parse the user from the received request and insert the user struct into our store. Once we have successfully inserted our user into the store, we then set the password to be an empty string before returning the user as a JSON object to our client. This is all quite common practice, typically when returning a user object whose password has been hashed, since we don't want to return the hashed password.

However, imagine that we are using an in-memory store based on a `map`. This code will produce some unexpected results. If we check our user store, we'll see that the change we made to the users password in the HTTP handler function also affected the object in our store. This is because the pointer address returned by `parseUserFromRequest` is what we populated our store with, rather than an actual value. Therefore, when making changes to the dereferenced password value, we end up changing the value of the object we are pointing to in our store.

This is a great example of why both mutability and variable scope can cause some serious issues and bugs when used incorrectly. When passing pointers as an input parameter of a function, we are expanding the scope of the variable whose data is being pointed to. Even more worrying is the fact that we are expanding the scope to an undefined level. We are *almost* expanding the scope of the variable to the global level. As demonstrated by the above example, this can lead to disastrous bugs that are particularly difficult to find and eradicate.

Fortunately, the fix for this is rather simple:

```go
func (store *UserStore) Insert(user User) error {
    if store.userExists(user.ID) {
        return ErrItemAlreaydExists
    }
    store.users[user.ID] = &user
    return nil
}
```

Instead of passing a pointer to a `User` struct, we are now passing in a copy of a `User`. We are still storing a pointer to our store; however, instead of storing the pointer from outside of the function, we are storing the pointer to the copied value, whose scope is inside the function. This fixes the immediate problem but might still cause issues further down the line if we aren't careful. Consider this code:

```go
func (store *UserStore) Get(id int64) (*User, error) {
    user, ok := store.users[id]
    if !ok {
        return EmptyUser, ErrUserNotFound
    }
    return store.users[id], nil
}
```

Again, this is a very standard implementation of a getter function for our store. However, it's still bad code because we are once again expanding the scope of our pointer, which may end up causing unexpected side effects. When returning the actual pointer value, which we are storing in our user store, we are essentially giving other parts of our application the ability to change our store values. This is bound to cause confusion. Our store should be the only entity allowed to make changes to its values. The easiest fix for this is to return a value of `User` rather than returning a pointer.

> NOTE: Consider the case where our application uses multiple threads. In this scenario, passing pointers to the same memory location can also potentially result in a race condition. In other words, we aren't only potentially corrupting our data&mdash;we could also cause a panic from a data race.

Please keep in mind that there is intrinsically nothing wrong with returning pointers. However, the expanded scope of variables (and the number of owners pointing to those variables) is the most important consideration when working with pointers. This is what categorises our previous example as a smelly operation. This is also why common Go constructors are absolutely fine:

```go
func AddName(user *User, name string) {
    user.Name = name
}
```

This is *okay* because the variable scope, which is defined by whoever invokes the function, remains the same after the function returns. Combined with the fact that the function invoker remains the sole owner of the variable, this means that the pointer cannot be manipulated in an unexpected manner.

### Closures Are Function Pointers

Before we get into the next topic of using interfaces in Go, I would like to introduce a common alternative. It's what C programmers know as "function pointers" and what most other programming languages call <strong>closures</strong>. A closure is simply an input parameter like any other, except it represents (points to) a function that can be invoked. In JavaScript, it's quite common to use closures as callbacks, which are just functions that are invoked after some asynchronous operation has finished. In Go, we don't really have this notion. We can, however, use closures to partially overcome a different hurdle: The lack of generics.

Consider the following function signature:

```go
func something(closure func(float64) float64) float64 { ... }
```

Here, `something` takes another function (a closure) as input and returns a `float64`. The input function takes a `float64` as input and also returns a `float64`. This pattern can be particularly useful for creating a loosely coupled architecture, making it easier to to add functionality without affecting other parts of the code. Suppose we have a struct containing data that we want to manipulate in some form. Through this structure's `Do()` method, we can perform operations on that data. If we know the operation ahead of time, we can obviously handle that logic directly in our `Do()` method:

```go
func (datastore *Datastore) Do(operation Operation, data []byte) error {
  switch(operation) {
  case COMPARE:
    return datastore.compare(data)
  case CONCAT:
    return datastore.add(data)
  default:
    return ErrUnknownOperation
  }
}
```

But as you can imagine, this function is quite rigid&mdash;it performs a predetermined operation on the data contained in the `Datastore` struct. If at some point we would like to introduce more operations, we'd end up bloating our `Do` method with quite a lot of irrelevant logic that would be hard to maintain. The function would have to always care about what operation it's performing and to cycle through a number of nested options for each operation. It might also be an issue for developers wanting to use our `Datastore` object who don't have access to edit our package code, since there is no way of extending structure methods in Go as there is in most OOP languages.

So instead, let's try a different approach using closures:

```go
func (datastore *Datastore) Do(operation func(data []byte, data []byte) ([]byte, error), data []byte) error {
  result, err := operation(datastore.data, data)
  if err != nil {
    return err
  }
  datastore.data = result
  return nil
}

func concat(a []byte, b []byte) ([]byte, error) {
  ...
}

func main() {
  ...
  datastore.Do(concat, data)
  ...
}
```

You'll notice immediately that the function signature for `Do` ends up being quite messy. We also have another issue: The closure isn't particularly generic. What happens if we find out that we actually want the `concat` to be able to take more than just two byte arrays as input? Or if we want to add some completely new functionality that may also need more or fewer input values than `(data []byte, data []byte)`?

One way to solve this issue is to change our `concat` function. In the example below, I have changed it to only take a single byte array as an input argument, but it could just as well have been the opposite case:

```go
func concat(data []byte) func(data []byte) ([]byte, error) {
  return func(concatting []byte) ([]byte, error) {
    return append(data, concatting), nil
  }
}

func (datastore *Datastore) Do(operation func(data []byte) ([]byte, error)) error {
  result, err := operation(datastore.data)
  if err != nil {
    return err
  }
  datastore.data = result
  return nil
}

func main() {
  ...
  datastore.Do(compare(data))
  ...
}
```

Notice how we've effectively moved some of the clutter out of the `Do` method signature and into the `concat` method signature. Here, the `concat` function returns yet another function. Within the returned function, we store the input values originally passed in to our `concat` function. The returned function can therefore now take a single input parameter; within our function logic, we will append it to our original input value. As a newly introduced concept, this may seem quite strange. However, it's good to get used to having this as an option; it can help loosen up logic coupling and get rid of bloated functions.

In the next section, we'll get into interfaces. Before we do so, let's take a short moment to discuss the difference between interfaces and closures. First, it's worth noting that interfaces and closures definitely solve some common problems. However, the way that interfaces are implemented in Go can sometimes make it tricky to decide whether to use interfaces or closures for a particular problem. Usually, whether an interface or a closure is used isn't really of importance; the right choice is whichever one solves the problem at hand. Typically, closures will be simpler to implement if the operation is simple by nature. However, as soon as the logic contained within a closure becomes complex, one should strongly consider using an interface instead.  

Dave Cheney has an excellent write-up on this topic, as well as a talk:

* https://dave.cheney.net/2016/11/13/do-not-fear-first-class-functions
* https://www.youtube.com/watch?v=5buaPyJ0XeQ&t=9s

Jon Bodner also has a related talk:

* https://www.youtube.com/watch?v=5IKcPMJXkKs

### Interfaces in Go

In general, Go's approach to handling `interface`s is quite different from those of other languages. Interfaces aren't explicitly implemented like they would be in Java or C#; rather, they are implicitly created if they fulfill the contract of the interface. As an example, this means that any `struct` that has an `Error()` method implements (or "fulfills") the `Error` interface and can be returned as an `error`. This manner of implementing interfaces is extremely easy and makes Go feel more fast paced and dynamic.

However, there are certainly disadvantages with this approach. As the interface implementation is no longer explicit, it can be difficult to see which interfaces are implemented by a struct. Therefore, it's common to define interfaces with as few methods as possible; this makes it easier to understand whether a particular struct fulfills the contract of the interface.

An alternative is to create constructors that return an interface rather than the concrete type:

```go
type Writer interface {
	Write(p []byte) (n int, err error)
}

type NullWriter struct {}

func (writer *NullWriter) Write(data []byte) (n int, err error) {
    // do nothing
    return len(data), nil
}

func NewNullWriter() io.Writer {
    return &NullWriter{}
}
```

The above function ensures that the `NullWriter` struct implements the `Writer` interface. If we were to delete the `Write` method from `NullWriter`, we would get a compilation error. This is a good way of ensuring that our code behaves as expected and that we can rely on the compiler as a safety net in case we try to write invalid code.

There's yet another method of trying to be more explicit about which interfaces a given struct implements. However, this third method actually achieves the opposite of what we want. It involves using embedded interfaces as a struct property.

> <em>Wait what? &ndash; Presumably most people</em>

Let's rewind a bit before we dive deep into the forbidden forest of smelly Go. In Go, we can use embedded structs as a type of inheritance in our struct definitions. This is really nice, as we can decouple our code by defining reusable structs.

```go
type Metadata struct {
    CreatedBy types.User
}

type Document struct {
    *Metadata
    Title string
    Body string
}

type AudioFile struct {
    *Metadata
    Title string
    Body string
}
```

Above, we are defining a `Metadata` object that will provide us with property fields that we are likely to use on many different struct types. The neat thing about using the embedded struct, rather than explicitly defining the properties directly in our struct, is that it has decoupled the `Metadata` fields. Should we choose to update our `Metadata` object, we can change it in just a single place. As we've seen several times so far, we want to ensure that a change in one place in our code doesn't break other parts. Keeping these properties centralised makes it clear that structures with an embedded `Metadata` have the same properties&mdash;much like how structures that fulfill interfaces have the same methods.

Now, let's look at an example of how we can use a constructor to further prevent breaking our code when making changes to our `Metadata` struct:

```go
func NewMetadata(user types.User) Metadata {
    return &Metadata{
        CreatedBy: user,
    }
}

func NewDocument(title string, body string) Document {
    return Document{
        Metadata: NewMetadata(),
        Title: title,
        Body: body,
    }
}
```

Suppose that at a later point in time, we decide that we'd also like a `CreatedAt` field on our `Metadata` object. We can now easily achieve this by simply updating our `NewMetadata` constructor:

```go
func NewMetadata(user types.User) Metadata {
    return &Metadata{
        CreatedBy: user,
        CreatedAt: time.Now(),
    }
}
```

Now, both our `Document` and `AudioFile` structures are updated to also populate these fields on construction. This is the core principle behind decoupling and an excellent example of ensuring maintainability of code. We can also add new methods without breaking our existing code:

```go
type Metadata struct {
    CreatedBy types.User
    CreatedAt time.Time
    UpdatedBy types.User
    UpdatedAt time.Time
}

func (metadata *Metadata) AddUpdateInfo(user types.User) {
    metadata.UpdatedBy = user
    metadata.UpdatedAt = time.Now()
}
```

Again, without breaking the rest of our codebase, we've managed to introduce new functionality. This kind of programming makes implementing new features very quick and painless, which is exactly what we are trying to achieve by writing clean code.

Now, I am sorry to break this streak of happiness&mdash;it's time that we enter the smelly forbidden forest of Go. Let's revisit the original problem of our interfaces: Trying to explicitly show which interfaces are being implemented by a given structure. Instead of embedding a struct, we can embed an interface:

```go
type NullWriter struct {
    Writer
}

func NewNullWriter() io.Writer {
    return &NullWriter{}
}
```

The above code compiles. The first time I saw this, I couldn't believe that this was actually valid code. Technically, we are implementing the interface of `Writer` because we are embedding the interface and "inheriting" the functions that are associated with this interface. Some see this as a clear way of showing that our `NullWriter` is implementing the `Writer` interface. However, we have to be careful using this technique, as we can no longer rely on the compiler to save us:

```go
func main() {
    w := NewNullWriter()

    w.Write([]byte{1, 2, 3})
}
```

As mentioned before, the above code will compile. The `NewNullWriter` returns a `Writer`, and everything is hunky-dory according to the compiler because `NullWriter` fulfills the contract of `io.Writer`, via the embedded interface. However, running the code above will result in the following:

> panic: runtime error: invalid memory address or nil pointer dereference

What happened? An interface method in Go is essentially a function pointer. In this case, since we are pointing to the function of an interface, rather than an actual method implementation, we are trying to invoke a function that's actually a `nil` pointer. Personally, I think that this is a massive oversight in the Go compiler. This code **should not** compile... but while this is being fixed (assuming it ever will be), let's just promise each other to never write code in this way. In an attempt to be more clear with our implementation, we have ended up shooting ourselves in the foot and bypassing compiler checks.

> NOTE: Some people argue that using embedded interfaces is a good way of creating a mock structure for testing a subset of interface methods. Essentially, by using an embedded interface, you won't have to implement all of the methods of the interface; rather, you can choose to implement only the few methods that you'd like to test. Within the context of testing/mocking, I can see this argument, but I am still not a fan of this approach.

Let's quickly get back to clean code and using interfaces the proper way in Go. It's time to discuss using interfaces as function parameters and return values. The most common proverb for interface usage with functions in Go is the following:

> <em>Be conservative in what you do; be liberal in what you accept from others &ndash; Jon Postel</em>

> FUN FACT: This proverb actually has nothing to do with Go. It's taken from an early specification of the TCP networking protocol.

In other words, you should write functions that accept an interface and return a concrete type. This is generally good practice and is especially useful when doing tests with mocking. As an example, we can create a function that takes a writer interface as its input and invokes the `Write` method of that interface:

```go
type Pipe struct {
    writer io.Writer
    buffer bytes.Buffer
}

func NewPipe(w io.Writer) *Pipe {
    return &Pipe{
        writer: w,
    }
} 

func (pipe *Pipe) Save() error {
    if _, err := pipe.writer.Write(pipe.FlushBuffer()); err != nil {
        return err
    }
    return nil
}
```

Let's assume that we are writing to a file when our application is running, but we don't want to write to a new file for all tests that invoke this function. We can implement a new mock type that will basically do nothing. Essentially, this is just basic dependency injection and mocking, but the point is that it is extremely easy to achieve in Go:

```go
type NullWriter struct {}

func (w *NullWriter) Write(data []byte) (int, error) {
    return len(data), nil
}

func TestFn(t *testing.T) {
    ...
    pipe := NewPipe(NullWriter{})
    ...
}
```

> NOTE: There is actually already a null writer implementation built into the `ioutil` package named `Discard`.

When constructing our `Pipe` struct with `NullWriter` (rather than a different writer), when invoking our `Save` function, nothing will happen. The only thing we had to do was add four lines of code. This is why you're encouraged to make interfaces as small as possible in idiomatic Go&mdash;it makes it especially easy to implement patterns like the one we just saw. However, this implementation of interfaces also comes with a <em>huge</em> downside.

### The Empty `interface{}`
Unlike other languages, Go does not have an implementation for generics. There have been many proposals for one, but all have been turned down by the Go language team. Unfortunately, without generics, developers must try to find creative alternatives, which very often involves using the empty `interface{}`. This section describes why these often <em>too</em> creative implementations should be considered bad practice and unclean code. There will also be examples of appropriate usage of the empty `interface{}` and how to avoid some pitfalls of writing code with it.

As mentioned in a previous section, Go determines whether a concrete type implements a particular interface by checking whether the type implements the <em>methods</em> of that interface. So what happens if our interface declares no methods, as is the case with the empty interface?

```go
type EmptyInterface interface {}
```

The above is equivalent to the built-in type `interface{}`. A natural consequence of this is that we can write generic functions that accept any type as arguments. This is extremely useful for certain kinds of functions, such as print helpers. Interestingly, this is actually what makes it possible to pass in any type to the `Println` function from the `fmt` package:

```go
func Println(v ...interface{}) {
    ...
}
```

In this case, `Println` isn't just accepting a single `interface{}`; rather, the function accepts a <em>slice</em> of types. These can be <em>any</em> types, not necessarily all the same. The only requirement is that all of the types implement the empty `interface{}`, which we are certain that any type will. This is a very common pattern when handling string conversation (both from and to a string). Good examples of this come from the `json` standard library package:

```go
func InsertItemHandler(w http.ResponseWriter, r *http.Request) {
    var item Item
    if err := json.NewDecoder(r.Body).Decode(&item); err != nil {
        http.Error(w, err.Error(), http.StatusBadRequest)
        return
    }

    if err := db.InsertItem(item); err != nil {
        http.Error(w, err.Error(), http.StatusInternalServerError)
        return
    }
    w.WriteHeader(http.StatsOK)
}
```

All the less elegant code is hidden within the `Decode` function. Thus, developers using this functionality won't have to worry about type reflection or type casting; we just have to worry about providing a pointer to a concrete type. This is good because the `Decode()` function is technically returning a concrete type. We are passing in our `Item` value, which will be populated from the body of the HTTP request. This means we won't have to deal with the potential risks of handling the `interface{}` value ourselves.

However, even when using the empty `interface{}` with good programming practices, we still have some issues. If we pass in a JSON string that has nothing to do with our `Item` type but is still valid JSON, we won't receive an error&mdash;our `item` variable will just be left with the default values. So, while we don't have to worry about reflection and casting errors, we will still have to make sure that the message sent from our client is a valid `Item` type. Unfortunately, as of writing this document, there is no simple or good way to implement these types of generic decoders without using the empty `interface{}` type.

<<<<<<< HEAD
The problem with using `interface{}` in this manner is that we are leaning towards using Go, a statically typed language, as a dynamically typed language. This becomes even clearer when looking at poor implementations of the `interface{}` type. The most common example of this comes from developers trying to implement a generic store or list of some sort.
=======
However, even when using the empty `interface{}` with good practices, we still have some issues. If we pass a JSON string that has nothing to do with our `Item` type, but is still valid json, we still won't receive an error. Our `item` variable will just be left with the default values. So, while we don't have to worry about reflection and casting errors, we will still have to make sure that the message sent from our client is a valid `Item` type. However, as of writing this document, there is no simple / good way to implement these type of generic decoders, without using the empty `interface{}` type. 
>>>>>>> de77dfcd

Let's look at an example of trying to implement a generic HashMap package that can store any type using `interface{}`. 

```go
type HashMap struct {
    store map[string]interface{}
}

func (hashmap *HashMap) Insert(key string, value interface{}) {
    hashmap.store[key] = value
}

func (hashmap *HashMap) Get(id string) (interface{}, error) {
    value, ok := hashmap.store[key]
    if !ok {
        return nil, ErrKeyNotFoundInHashMap
    }
    return value
}
```

> NOTE: I have omitted thread safety from this example to keep it simple.

Please keep in mind that the implementation pattern shown above is actually used in quite a lot of Go packages. It is even used in the standard library `sync` package for the `sync.Map` type. So what's the problem with this implementation? Well, let's have a look at an example of using the package:

```go
func SomeFunction(id string) (Item, error) {
    itemIface, err := hashmap.Get(id)
    if err != nil {
        return EmptyItem, err
    }
    item, ok := itemIface.(Item)
    if !ok {
        return EmptyItem, ErrCastingItem
    }
    return item, nil
}
```

At first glance, this looks fine. However, we'll start getting into trouble if we add <em>different</em> types to our store, something that's currently allowed. There is nothing preventing us from adding something other than the `Item` type. So what happens when someone starts adding other types into our HashMap, like a pointer `*Item` instead of an `Item`? Our function now might return an error. Worst of all, this might not even be caught by our tests. Depending on the complexity of the system, this could introduce some bugs that are particularly difficult to debug.

This type of code should never reach production. Remember: Go does not (yet) support generics. That's just a fact that developers must accept for the time being. If we want to use generics, then we should use a different language that does support generics rather than relying on dangerous hacks.

So, how do we prevent this code from reaching production? The simplest solution is to just write the functions with concrete types instead of using `interface{}` values. Of course, this is not always the best approach, as there might be some functionality within the package that is not trivial to implement ourselves. Therefore, a better approach may be to create wrappers that expose the functionality we need but still ensure type safety:

```go
type ItemCache struct {
  kv tinykv.KV
} 

func (cache *ItemCache) Get(id string) (Item, error) {
  value, ok := cache.kv.Get(id)
  if !ok {
    return EmptyItem, ErrItemNotFound
  }
  return interfaceToItem(value)
}

func interfaceToItem(v interface{}) (Item, error) {
  item, ok := v.(Item)
  if !ok {
    return EmptyItem, ErrCouldNotCastItem
  }
  return item, nil
}

func (cache *ItemCache) Put(id string, item Item) error {
  return cache.kv.Put(id, item)
}
```

> NOTE: Implementations of other functionalities of the `tinykv.KV` cache have been omitted for the sake of brevity.

The wrapper above now ensures that we are using the actual types and that we are no longer passing in `interface{}` types. It is therefore no longer possible to accidentally populate our store with a wrong value type, and we have restricted our casting of types as much as possible. This is a very straightforward way of solving our issue, even if somewhat manually.

## Summary

First of all, thank you for making it all the way through this article! I hope it has provided some insight into clean code and how it helps ensure maintainability, readability, and stability in any codebase.

Let's briefly sum up all the topics we've covered:

- <strong>Functions</strong>&mdash;A function's name should reflect its scope; the smaller the scope of a function, the more specific its name. Ensure that all functions serve a single purpose in as few lines as possible. A good rule of thumb is to limit your functions to 5&ndash;8 lines and to only accept 2&ndash;3 arguments.

- <strong>Variables</strong>&mdash;Unlike functions, variables should assume more generic names as their scope becomes smaller. It's also recommended that you limit the scope of a variable as much as possible to prevent unintentional modification. On a similar note, you should keep the modification of variables to a minimum; this becomes an especially important consideration as the scope of a variable grows.

- <strong>Return Values</strong>&mdash;Concrete types should be returned whenever possible. Make it as difficult as possible for users of your package to make mistakes and as easy as possible for them to understand the values returned by your functions.

- <strong>Pointers</strong>&mdash;Use pointers with caution, and limit their scope and mutability to an absolute minimum. Remember: Garbage collection only assists with memory management; it does not assist with all of the other complexities associated with pointers.

- <strong>Interfaces</strong>&mdash;Use interfaces as much as possible to loosen the coupling of your code. Hide any code using the empty `interface{}` as much as possible from end users to prevent it from being exposed.

As a final note, it's worth mentioning that the notion of clean code is particularly subjective, and that likely won't ever change. However, much like my statement concerning `gofmt`, I think it's more important to find a common standard than something that everyone agrees with; the latter is extremely difficult to achieve.

It's also important to understand that fanaticism is never the goal with clean code. A codebase will most likely never be fully 'clean,' in the same way that your office desk probably isn't either. There's certainly room for you to step outside the rules and boundaries covered in this article. However, remember that the most important reason for writing clean code is to help yourself and other developers. We support engineers by ensuring stability in the software we produce and by making it easier to debug faulty code. We help our fellow developers by ensuring that our code is readable and easily digestible. We help <em>everyone</em> involved in the project by establishing a flexible codebase that allows us to quickly introduce new features without breaking our current platform. We move quickly by going slowly, and everyone is satisfied.

I hope you will join this discussion to help the Go community define (and refine) the concept of clean code. Let's establish a common ground so that we can improve software&mdash;not only for ourselves but for the sake of everyone.<|MERGE_RESOLUTION|>--- conflicted
+++ resolved
@@ -1258,11 +1258,7 @@
 
 However, even when using the empty `interface{}` with good programming practices, we still have some issues. If we pass in a JSON string that has nothing to do with our `Item` type but is still valid JSON, we won't receive an error&mdash;our `item` variable will just be left with the default values. So, while we don't have to worry about reflection and casting errors, we will still have to make sure that the message sent from our client is a valid `Item` type. Unfortunately, as of writing this document, there is no simple or good way to implement these types of generic decoders without using the empty `interface{}` type.
 
-<<<<<<< HEAD
 The problem with using `interface{}` in this manner is that we are leaning towards using Go, a statically typed language, as a dynamically typed language. This becomes even clearer when looking at poor implementations of the `interface{}` type. The most common example of this comes from developers trying to implement a generic store or list of some sort.
-=======
-However, even when using the empty `interface{}` with good practices, we still have some issues. If we pass a JSON string that has nothing to do with our `Item` type, but is still valid json, we still won't receive an error. Our `item` variable will just be left with the default values. So, while we don't have to worry about reflection and casting errors, we will still have to make sure that the message sent from our client is a valid `Item` type. However, as of writing this document, there is no simple / good way to implement these type of generic decoders, without using the empty `interface{}` type. 
->>>>>>> de77dfcd
 
 Let's look at an example of trying to implement a generic HashMap package that can store any type using `interface{}`. 
 
