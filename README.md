--- conflicted
+++ resolved
@@ -4,11 +4,7 @@
 
 The motivation behind writing this document, is to create a resource (and eventually a reference) for the Go community, which will help developers write cleaner code. This benefits every one of us. Whether we are writing code by ourselves, or writing code in larger teams. Establishing good paradigms for writing clean code and ensuring that this is available for everyone, will help prevent many meaningless hours on trying to understand and parse others (and our own) code.  
 
-<<<<<<< HEAD
-> We don’t read code, we <b>decode</b> it - Peter Seibel
-=======
 <p align=center style="font-style: italic">We don’t read code, we <b>decode</b> it - Peter Seibel </p>
->>>>>>> f6f89674
 
 The matter of the fact is, as Peter Seibel put it. We decode code and we honestly can't help encoding it, in some way, shape or form. This document, will be a precursor for us, to make sure that our encoding method is effective. We want our code to be usable, readable and maintainable.
 
@@ -75,11 +71,7 @@
 
 This comment, is what I call a tutorial comment. It's pretty common in tutorials, which explain the low level functionality of a language (or programming on a more general level). The matter of the fact is, that these comments are absolutely useless in production code. Hopefully, we aren't collaborating with other programmers, who don't understand that principles behind the language we have chosen to write in, or even worse, don't understand simple principles of programming. As programmers, we don't have to read the comment, we know this is happening, by reading the code. Hence the proverb:
 
-<<<<<<< HEAD
-> "Document why, not how." - Venkat Subramaniam
-=======
 <p align=center style="margin: 0 100px 20px 100px; font-style: italic">"Document why, not how." - Venkat Subramaniam</p>
->>>>>>> f6f89674
 
 Following this logic, we can now change our comment, to explain why we are iterating from the range zero to nine:
 
@@ -150,11 +142,7 @@
 #### Variable Naming
 Rather interestingly, the opposite is true for variables. Unlike functions, our variable naming should progress from more to less specific. 
 
-<<<<<<< HEAD
-> "You shouldn’t name your variables after their types for the same reason you wouldn’t name your pets 'dog' or 'cat'." - Dave Cheney
-=======
 <p align=center style="margin: 0 100px 20px 100px; font-style: italic">"You shouldn’t name your variables after their types for the same reason you wouldn’t name your pets 'dog' or 'cat'." - Dave Cheney</p>
->>>>>>> f6f89674
 
 The reason why we want to become less and less specific with our variables, is the fact that it becomes clearer and clearer for the reader, what the variable represents, the smaller the scope of the variable is. In the example of the previous function `fileExtension`, the naming of the variable `segments`, could even be shortened to `s`, if we wanted to. The context of the variable is so clear, it is unnecessary to explain our code further, with longer variable names. Another good example of this, would be in nested for loops. 
 
@@ -202,11 +190,7 @@
 
 In the words of Robert C. Martin: 
 
-<<<<<<< HEAD
-> "How small should a function be? Smaller than that!"
-=======
 <p align=center style="margin: 0 100px 20px 100px; font-style: italic">"How small should a function be? Smaller than that!"</p>
->>>>>>> f6f89674
 
 When writing clean code, our primary goal is to make our code easily digestible. The most effective way to do this, is to make our functions as small as possible. It's important to understand, that this is not necessarily to avoid code duplication. The more prominent reason for this is to heighten the code comprehension. Another way of explaining this, is to look at a function description: 
 
@@ -1065,11 +1049,7 @@
 
 There is another way of trying to be more explicit about which interfaces a given struct implements. However, this method achieves the opposite of what we wish to achieve. The method being, using embedded interfaces, as a struct property.
 
-<<<<<<< HEAD
-> "Wait what?" - Presumably most people
-=======
 <p align=center style="font-style: italic">"Wait what?" - Presumably most people</p>
->>>>>>> f6f89674
 
 So, let's rewind a little, before we dive deep into the forbidden forest of smelly Go. In Go, we can use embedded structs, as a type of inheritance in our struct definitions. This is really nice as we can decouple our code, by defining reusable structs.
 
@@ -1172,11 +1152,7 @@
 
 Let's quickly get back to clean code and quickly get back to using interfaces the proper way in Go. Let's talk about using interfaces as function parameters and return values. The most common proverb for interface usage with functions in Go is:
 
-<<<<<<< HEAD
-> "Be conservative in what you do, be liberal in what you accept from others" - Jon Postel
-=======
 <p align=center style="font-style: italic; margin: 0 150px 0 150px">"Be conservative in what you do, be liberal in what you accept from others" - Jon Postel</p>
->>>>>>> f6f89674
 
 > FUN FACT: This proverb originally has nothing to do with Go, but is actually taken from an early specification of the TCP networking protocol.
 
